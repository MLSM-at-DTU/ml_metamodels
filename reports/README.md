# Exam template for 02476 Machine Learning Operations

This is the report template for the exam. Please only remove the text formatted as with three dashes in front and behind
like:

```--- question 1 fill here ---```

Where you instead should add your answers. Any other changes may have unwanted consequences when your report is
auto-generated at the end of the course. For questions where you are asked to include images, start by adding the image
to the `figures` subfolder (please only use `.png`, `.jpg` or `.jpeg`) and then add the following code in your answer:

```markdown
![my_image](figures/<image>.<extension>)
```

In addition to this markdown file, we also provide the `report.py` script that provides two utility functions:

Running:

```bash
python report.py html
```

Will generate a `.html` page of your report. After the deadline for answering this template, we will auto-scrape
everything in this `reports` folder and then use this utility to generate a `.html` page that will be your serve
as your final hand-in.

Running

```bash
python report.py check
```

Will check your answers in this template against the constraints listed for each question e.g. is your answer too
short, too long, or have you included an image when asked. For both functions to work you mustn't rename anything.
The script has two dependencies that can be installed with

```bash
pip install typer markdown
```

## Overall project checklist

The checklist is *exhaustive* which means that it includes everything that you could do on the project included in the
curriculum in this course. Therefore, we do not expect at all that you have checked all boxes at the end of the project.
The parenthesis at the end indicates what module the bullet point is related to. Please be honest in your answers, we
will check the repositories and the code to verify your answers.

### Week 1

* [x] Create a git repository (M5)
* [x] Make sure that all team members have write access to the GitHub repository (M5)
* [x] Create a dedicated environment for you project to keep track of your packages (M2)
* [x] Create the initial file structure using cookiecutter with an appropriate template (M6)
* [x] Fill out the `data.py` file such that it downloads whatever data you need and preprocesses it (if necessary) (M6)
* [x] Add a model to `model.py` and a training procedure to `train.py` and get that running (M6)
* [x] Remember to fill out the `requirements.txt` and `requirements_dev.txt` file with whatever dependencies that you
  are using (M2+M6)
* [x] Remember to comply with good coding practices (`pep8`) while doing the project (M7)
* [x] Do a bit of code typing and remember to document essential parts of your code (M7)
* [ ] Setup version control for your data or part of your data (M8)
* [x] Add command line interfaces and project commands to your code where it makes sense (M9)
* [x] Construct one or multiple docker files for your code (M10)
* [x] Build the docker files locally and make sure they work as intended (M10)
* [x] Write one or multiple configurations files for your experiments (M11)
* [x] Used Hydra to load the configurations and manage your hyperparameters (M11)
* [ ] Use profiling to optimize your code (M12)
* [x] Use logging to log important events in your code (M14)
* [x] Use Weights & Biases to log training progress and other important metrics/artifacts in your code (M14)
* [x] Consider running a hyperparameter optimization sweep (M14)
* [x] Use PyTorch-lightning (if applicable) to reduce the amount of boilerplate in your code (M15)

### Week 2

* [x] Write unit tests related to the data part of your code (M16)
* [x] Write unit tests related to model construction and or model training (M16)
* [x] Calculate the code coverage (M16)
* [x] Get some continuous integration running on the GitHub repository (M17)
* [x] Add caching and multi-os/python/pytorch testing to your continuous integration (M17)
* [x] Add a linting step to your continuous integration (M17)
* [x] Add pre-commit hooks to your version control setup (M18)
* [ ] Add a continues workflow that triggers when data changes (M19)
* [ ] Add a continues workflow that triggers when changes to the model registry is made (M19)
* [ ] Create a data storage in GCP Bucket for your data and link this with your data version control setup (M21)
* [ ] Create a trigger workflow for automatically building your docker images (M21)
* [x] Get your model training in GCP using either the Engine or Vertex AI (M21)
* [ ] Create a FastAPI application that can do inference using your model (M22)
* [ ] Deploy your model in GCP using either Functions or Run as the backend (M23)
* [ ] Write API tests for your application and setup continues integration for these (M24)
* [ ] Load test your application (M24)
* [ ] Create a more specialized ML-deployment API using either ONNX or BentoML, or both (M25)
* [ ] Create a frontend for your API (M26)

### Week 3

* [ ] Check how robust your model is towards data drifting (M27)
* [ ] Deploy to the cloud a drift detection API (M27)
* [ ] Instrument your API with a couple of system metrics (M28)
* [ ] Setup cloud monitoring of your instrumented application (M28)
* [ ] Create one or more alert systems in GCP to alert you if your app is not behaving correctly (M28)
* [ ] If applicable, optimize the performance of your data loading using distributed data loading (M29)
* [ ] If applicable, optimize the performance of your training pipeline by using distributed training (M30)
* [ ] Play around with quantization, compilation and pruning for you trained models to increase inference speed (M31)

### Extra

* [x] Write some documentation for your application (M32)
* [ ] Publish the documentation to GitHub Pages (M32)
* [x] Revisit your initial project description. Did the project turn out as you wanted?
* [x] Create an architectural diagram over your MLOps pipeline
* [x] Make sure all group members have an understanding about all parts of the project
* [x] Uploaded all your code to GitHub

## Group information

### Question 1

> **Enter the group number you signed up on <learn.inside.dtu.dk>**
>
> Answer:

93

### Question 2

> **Enter the study number for each member in the group**
>
> Example:
>
> *sXXXXXX, sXXXXXX, sXXXXXX*
>
> Answer:

fmfsa: s250106, obola: s155827

### Question 3

> **A requirement to the project is that you include a third-party package not covered in the course. What framework**
> **did you choose to work with and did it help you complete the project?**
>
> Recommended answer length: 100-200 words.
>
> Example:
> *We used the third-party framework ... in our project. We used functionality ... and functionality ... from the*
> *package to do ... and ... in our project*.
>
> Answer:

The members of this group are PhD students at DTU specializing in metamodeling of scientific simulators. We utilized the
third-party framework PyG, which builds upon the PyTorch library to simplify the design and training of Graph Neural
Networks (GNNs). This framework provides a streamlined framework for the development of metamodels for various
simulators by providing tools to implement cutting-edge GNN layer types within the PyTorch ecosystem. PyG allowed us to
efficiently test our research against state-of-the-art methodologies, enhancing both the robustness and scalability of
our metamodeling efforts. Our dataset consists of a list of PyG objects (i.e., PyG Graphs) that plays nicely together
with ML model pipeline. The PyG framework is essential for doing research in a fast changing environment as machine
learning as it reduces the time spent on coding significantly.

## Coding environment

> In the following section we are interested in learning more about you local development environment. This includes
> how you managed dependencies, the structure of your code and how you managed code quality.

### Question 4

> **Explain how you managed dependencies in your project? Explain the process a new team member would have to go**
> **through to get an exact copy of your environment.**
>
> Recommended answer length: 100-200 words
>
> Example:
> *We used ... for managing our dependencies. The list of dependencies was auto-generated using ... . To get a*
> *complete copy of our development environment, one would have to run the following commands*
>
> Answer:

We used Conda to manage our dependencies in the project, creating a dedicated Conda environment to ensure consistency
and reproducibility. The list of dependencies was auto-generated using pipreqs, which ensures that only the packages
explicitly used in the code are included in the requirements.txt file. A new team member can recreate the exact
environment by following these steps:

1. Run `conda env create -f environment.yml` to create the environment
2. Activate the environment using `conda activate ml_ops`
3. Install the project dependencies locally with `pip install -e .`

These steps ensure that the environment mirrors the original setup, allowing seamless collaboration and project
execution.

On a local computer it is great to have conda to control several virtual environments on the same machine. However, the
dependencies can also be installed using only pip and the `requirements.txt` file (this is for example how the VMs on
docker are configured). The file `requirements_dev.txt` contains the packages that are needed for further development of
the repository (in our case the two files are identical).

### Question 5

> **We expect that you initialized your project using the cookiecutter template. Explain the overall structure of your**
> **code. What did you fill out? Did you deviate from the template in some way?**
>
> Recommended answer length: 100-200 words
>
> Example:
> *From the cookiecutter template we have filled out the ... , ... and ... folder. We have removed the ... folder*
> *because we did not use any ... in our project. We have added an ... folder that contains ... for running our*
> *experiments.*
>
> Answer:

The cookiecutter template was used as the baseline structure for our project. We stayed very close to the template but
deviated slightly in the src folder where the model.py script is now taking encoding methods, GNN layers, and decoding
methods from three new scripts with PyTorch classes. The idea is that these scripts can house customized modules
developed during the PhD to improve the prediction error of the metamodels. We removed the `visualize.py` script since
full integration with W&B provides sufficient visualizations. Additionally, the `api.py` script was deleted as the cloud
configuration files were sufficient for setting up Google Cloud.

### Question 6

> **Did you implement any rules for code quality and format? What about typing and documentation? Additionally,**
> **explain with your own words why these concepts matters in larger projects.**
>
> Recommended answer length: 100-200 words.
>
> Example:
> *We used ... for linting and ... for formatting. We also used ... for typing and ... for documentation. These*
> *concepts are important in larger projects because ... . For example, typing ...*
>
> Answer:

We used typing throughout the code to ensure better readability, have better documentation, and make debugging easier.
Typing is a great tool to ensure that the reader of a function can see what type of argument the function expects (e.g.,
an argument `x` in a `torch.module` class is expected to be a `torch.tensor` which could then be written as
`x: torch.tensor` in the definition of the function).

We also implemented ruff as a pre_commit action to ensure that the code was always formatted properly. This helped us
removing whitespace after a finished line of code and generally identifying undesirable formatting patterns. Using Ruff
as a pre-commit action to ensure that any code merged with the main branch adhered to proper formatting and quality
standards.

At last, we tried to document our code with inline comments using `#` and with doc-strings using `'''`. This is good
practice and also supports efficient collaboration when building on each others code.

These measures are important in larger projects as it makes it easier for team members to maintain each others code and
prevent bugs.

## Version control

> In the following section we are interested in how version control was used in your project during development to
> corporate and increase the quality of your code.

### Question 7

> **How many tests did you implement and what are they testing in your code?**
>
> Recommended answer length: 50-100 words.
>
> Example:
> *In total we have implemented X tests. Primarily we are testing ... and ... as these the most critical parts of our*
> *application but also ... .*
>
> Answer:

In total we have implemented 14 tests. We are testing the `data.py`, the `model.py` and the `train.py`.

* The `test_data.py` checks whether the data is available and has been formatted correctly (e.g., the existence of the
  data and the shape of x features and edge features).
* The `test_model.py` checks whether the shapes of the encoder, gnn_layer, and decoder works and also puts these three
  elements together into a transformer.
* The `train_model.py` checks is the `TrainModel` instance can be initialized with a given example of a configuration
  file.

### Question 8

> **What is the total code coverage (in percentage) of your code? If your code had a code coverage of 100% (or close**
> **to), would you still trust it to be error free? Explain you reasoning.**
>
> Recommended answer length: 100-200 words.
>
> Example:
> *The total code coverage of code is X%, which includes all our source code. We are far from 100% coverage of our **
> *code and even if we were then...*
>
> Answer:

The test coverage is around 42% of the code which is in the lower end (and quite far from 100%). However, the most
critical parts are covered (including testing the GCN and all elements used to build it, and the `TrainModel` class
which is by far the largest and most important class in the code). In addition, even if code coverage were close to
100%, it would not guarantee the absence of errors. Comprehensive tests can ensure critical functionality but cannot
account for all edge cases or potential unforeseen issues, making it essential to complement testing with other
validation practices (as code review in Github).

### Question 9

> **Did you workflow include using branches and pull requests? If yes, explain how. If not, explain how branches and**
> **pull request can help improve version control.**
>
> Recommended answer length: 100-200 words.
>
> Example:
> *We made use of both branches and PRs in our project. In our group, each member had an branch that they worked on in*
> *addition to the main branch. To merge code we ...*
>
> Answer:

As a group, we consistently used branches and pull requests (PRs) in our workflow. All new work was developed on
separate branches, and several automations and requirements had to be satisfied before merging into the main branch.
This approach ensured proper version control, facilitated peer review, and minimized the risk of introducing bugs into
the main codebase.

In order to merge code, all tests had to pass on both ubuntu and macos, the pre-commit had to be passed, and another
member of the group needed to review all code changes and approve them. When approved the student that had submitted the
PR would then merge into main.

If there was conflicts the submitter of the PR would have to resolve these before a code review. Other student /
colleagues would then be there to support if it was needed.

### Question 10

> **Did you use DVC for managing data in your project? If yes, then how did it improve your project to have version**
> **control of your data. If no, explain a case where it would be beneficial to have version control of your data.**
>
> Recommended answer length: 100-200 words.
>
> Example:
> *We did make use of DVC in the following way: ... . In the end it helped us in ... for controlling ... part of our*
> *pipeline*
>
> Answer:

<<<<<<< HEAD
While we have not employed DVC specifically for data version control, we do maintain versioned models via Docker images in a cloud-based Artifact Registry. Each time we update our models, a new Docker image is pushed, effectively capturing and preserving the state of the code, dependencies, and any embedded data artifacts used by the model at that point in time. This approach ensures that we can easily roll back to previous versions of our models if needed and keeps our production deployments consistent.

Still, a tool like DVC could be beneficial in scenarios where large datasets themselves need explicit versioning and collaborative workflows. For example, if you need to track incremental changes to a massive dataset in a structured manner or experiment with multiple data subsets for training and evaluation, DVC would allow you to manage data revisions alongside code changes in Git. This can be especially helpful when working in larger teams or when reproducibility is a high priority.

=======
--- question 10 fill here --- Francisco, leaving this blank until we decide. Please fill out if you have something to
say here.
>>>>>>> 7efe16be

### Question 11

> **Discuss you continuous integration setup. What kind of continuous integration are you running (unittesting,**
> **linting, etc.)? Do you test multiple operating systems, Python version etc. Do you make use of caching? Feel free**
> **to insert a link to one of your GitHub actions workflow.**
>
> Recommended answer length: 200-300 words.
>
> Example:
> *We have organized our continuous integration into 3 separate files: one for doing ..., one for running ... testing*
> *and one for running ... . In particular for our ..., we used ... .An example of a triggered workflow can be seen*
> *here: <weblink>*
>
> Answer:

We set up continuous integration with several GitHub automations. This included configuring the environment on GitHub
and running our tests on both ubuntu and macOS. Additionally, we implemented a pre-commit automation that ran Ruff to
check code quality and formatted the code automatically, ensuring consistency and reducing potential errors. We also
setup a codecheck that runs ```ruff check .``` and ```ruff format .``` but in the end do not use. Similar to our
pre_commit based on ```stefanzweifel``` git repo. The reason for this is because we also setup pre-commit CI that runs
the same commands and also we wanted to have a more consistent setup. The pre-commit CI is also faster than the
codecheck CI. For example our unittests workflow can be checked
on [tests.yaml](/Users/fmfsa/Repositories/ml_metamodels/.github/workflows/tests.yaml). Additionally, our pre-commit CI
can be checked on [PRE-COMMIT CI](https://results.pre-commit.ci/run/github/914763986/1737407950.3heoTpreQTaBC9l-VAaUXw).
For the unit tests workflow upon each push or pull request to the main branch, it checks out the code, sets up Python (
3.11), installs dependencies, and runs pytest with coverage. The workflow uses a matrix strategy to test on both Ubuntu
and macOS. For pushes to the main branch, it also authenticates with GCP and submits the build to Cloud Build for
continuous integration.

## Running code and tracking experiments

> In the following section we are interested in learning more about the experimental setup for running your code and
> especially the reproducibility of your experiments.

### Question 12

> **How did you configure experiments? Did you make use of config files? Explain with coding examples of how you would**
> **run a experiment.**
>
> Recommended answer length: 50-100 words.
>
> Example:
> *We used a simple argparser, that worked in the following way: Python my_script.py --lr 1e-3 --batch_size 25*
>
> Answer:

The core of our ML pipeline revolves around conducting scientific experiments on the metamodeling of simulators. To
streamline this process, we extensively used Hydra for configuration management.

Hydra configuration setup consisted of a base configuration file (`hydra_config.yaml`) that linked to five subfolders
containing configuration files for `data`, `inference`, `model`, `train`, and `wandb`. For example, certain model types requiring
unique parameters could have their settings specified in dedicated .yaml files. Furthermore, the Hydra setup was
integrated with W&Bsweeps, enabling seamless formatting of configuration files into W&Bsweep dictionaries when
parameters were provided as lists.

### Question 13

> **Reproducibility of experiments are important. Related to the last question, how did you secure that no information**
> **is lost when running experiments and that your experiments are reproducible?**
>
> Recommended answer length: 100-200 words.
>
> Example:
> *We made use of config files. Whenever an experiment is run the following happens: ... . To reproduce an experiment*
> *one would have to do ...*
>
> Answer:

To ensure reproducibility of experiments, we relied on configuration files and set a random seed within the
configuration. By using the same configuration setup, any experiment could be replicated with identical results.

W&B further facilitated reproducibility by storing configuration details in the `hydra_config.yaml`, which was linked to
the Hydra-generated configuration file. Additionally, model weights were stored as artifacts in W&B and could be
retrieved using the evaluate.py script. By specifying the path to a particular run_id in the inference configuration
file, prediction results could be reproduced without retraining the model. This setup ensured that all information
pertaining to an experiment was logged and accessible, enabling easy replication of results.

### Question 14

> **Upload 1 to 3 screenshots that show the experiments that you have done in W&B (or another experiment tracking**
> **service of your choice). This may include loss graphs, logged images, hyperparameter sweeps etc. You can take**
> **inspiration from [this figure](figures/wandb.png). Explain what metrics you are tracking and why they are**
> **important.**
>
> Recommended answer length: 200-300 words + 1 to 3 screenshots.
>
> Example:
> *As seen in the first image when have tracked ... and ... which both inform us about ... in our experiments.*
> *As seen in the second image we are also tracking ... and ...*
>
> Answer:

One of the cornerstones of this repository is the integration of Hydra and W&B.

As shown in the first image, the W&B interface allows for easy inspection of training curves and comparison of different
models:

![Wandb runs](figures/wandb_runs.png)

The second image demonstrates the successful setup of W&B sweeps, enabling efficient hyperparameter searches. This tool
helps identify parameters with the most significant impact on validation error, ultimately optimizing the model for
minimizing loss:

![Wandb sweep](figures/wandb_sweeps.png)

### Question 15

> **Docker is an important tool for creating containerized applications. Explain how you used docker in your**
> **experiments/project? Include how you would run your docker images and include a link to one of your docker files.**
>
> Recommended answer length: 100-200 words.
>
> Example:
> *For our project we developed several images: one for training, inference and deployment. For example to run the*
> *training docker image: `docker run trainer:latest lr=1e-3 batch_size=64`. Link to docker file: <weblink>*
>
> Answer:

Docker was used to create containerized applications for this project. We developed two Docker files, both of which can
be built locally or on Google Cloud.

The training image can be built locally using the following command:

```docker build -f dockerfiles/train.dockerfile . -t train:latest```

This image relies on locally available configuration files, which are copied into the container.

The evaluation image can be built with the command:

```docker build -f dockerfiles/evaluate.dockerfile . -t evaluate:latest```

This image also depends on configuration files and a specific run_id from W&B, which is used to download model weights
for evaluation.

Currently, the setup builds an image for a specific configuration, a limitation that could be addressed by providing
configuration files as input to the container when running the image.

### Question 16

> **When running into bugs while trying to run your experiments, how did you perform debugging? Additionally, did you**
> **try to profile your code or do you think it is already perfect?**
>
> Recommended answer length: 100-200 words.
>
> Example:
> *Debugging method was dependent on group member. Some just used ... and others used ... . We did a single profiling*
> *run of our main code at some point that showed ...*
>
> Answer:

Debugging methods varied among group members:

* Oskar used VS Code and its built-in debugging tools.
* Francisco used PyCharm and its integrated debugging features.

These tools facilitated efficient identification and resolution of issues during experimentation. While we did not
explicitly profile the code, we believe the setup is efficient, though there is always room for improvement.
We also made use of breakpoint whenever we wanted to debug the code. Breakpoints allow us to pause the code at a
specific line and inspect the variables at that point in time. This was very useful when we wanted to understand the
output of a specific function or to understand the flow of the code.

## Working in the cloud

> In the following section we would like to know more about your experience when developing in the cloud.

### Question 17

> **List all the GCP services that you made use of in your project and shortly explain what each service does?**
>
> Recommended answer length: 50-200 words.
>
> Example:
> *We used the following two services: Engine and Bucket. Engine is used for... and Bucket is used for...*
>
> Answer:

We used:

- IAM to manage access to our project. This service is used to control who/which service accounts can do what in the
  project.
- Artifact Registry to store our docker images. This service is used to store and manage docker images.
- Cloud Build to build our docker images. This service is used to build and push docker images.
- Compute Engine to run our docker images. This service is used to run virtual machines in the cloud.
- Cloud Storage to store our data. This service is used to store and manage data in the cloud.
- Vertex AI to train our models. This service is used to train machine learning models in the cloud.
- Secret Manager to store our secrets. This service is used to store and manage secrets in the cloud like WANDB_API_KEY.
- Cloud Run to showcase that we can setup a simple API, but no usecase for use so we did not extend this.

### Question 18

> **The backbone of GCP is the Compute engine. Explained how you made use of this service and what type of VMs**
> **you used?**
>
> Recommended answer length: 100-200 words.
>
> Example:
> *We used the compute engine to run our ... . We used instances with the following hardware: ... and we started the*
> *using a custom container: ...*
>
> Answer:

We used Compute engine to run our docker images. We used instances with the following hardware: n1-standard-1.
Here are the key specifications for the n1-standard-1 machine type in Google Cloud:
- vCPUs: 1
- Memory (GB): 3.75
- Max number of Persistent Disks: 128
- Max total Persistent Disk size (TiB): 257
- Local SSD: Yes
- Default egress bandwidth (Gbps): Up to 2
- Tier_1 egress bandwidth (Gbps): N/A

Using this we would expect long training times, but for resource management we decided that this was good enough for our
project setup during this course. Additionally, the intention is to migrate to a local server in the future.
We created a VM instance called playground1 on Zone: europe-west1-b and then can connect to it via ssh.


### Question 19

> **Insert 1-2 images of your GCP bucket, such that we can see what data you have stored in it.**
> **You can take inspiration from [this figure](figures/bucket.png).**
>
> Answer:

![General cloud storage](figures/cloud_storage1.png)
![Raw and processed data](figures/cloud_storage2.png)

### Question 20

> **Upload 1-2 images of your GCP artifact registry, such that we can see the different docker images that you have**
> **stored. You can take inspiration from [this figure](figures/registry.png).**
>
> Answer:

![Artifact Registry](figures/artifact_registry.png)

### Question 21

> **Upload 1-2 images of your GCP cloud build history, so we can see the history of the images that have been build in**
> **your project. You can take inspiration from [this figure](figures/build.png).**
>
> Answer:

![Cloud Build](figures/cloud_build.png)

### Question 22

> **Did you manage to train your model in the cloud using either the Engine or Vertex AI? If yes, explain how you did**
> **it. If not, describe why.**
>
> Recommended answer length: 100-200 words.
>
> Example:
> *We managed to train our model in the cloud using the Engine. We did this by ... . The reason we choose the Engine*
> *was because ...*
>
> Answer:

We managed to train our model in the cloud using Vertex AI. We did this by creating a custom job and then selecting the
docker image we wanted to run that is on the artifact registry. We then selected the machine type and the number of
nodes we wanted to use. The reason we choose Vertex AI was because it is a managed service that makes it easy to train
machine learning models in the cloud. Additionally we inject WANDB_API_KEY on RUNTIME from GCP Secret Manager to log the
training process to Weights & Biases and to be able to do sweeps.
We also managed to do all of this using Compute Engine by running our docker images on a virtual machine, playground1.
Both ways of training are described on the README.md file.

## Deployment

### Question 23

> **Did you manage to write an API for your model? If yes, explain how you did it and if you did anything special. If**
> **not, explain how you would do it.**
>
> Recommended answer length: 100-200 words.
>
> Example:
> *We did manage to write an API for our model. We used FastAPI to do this. We did this by ... . We also added ...*
> *to the API to make it more ...*
>
> Answer:

We managed to write a Simple API and managed to deploy it on Cloud Run and used FastAPI to do this.
![Fast API](figures/fast_api.png)

We did not extend the API to expose our model and be able to do inference since this adds nothing to the intent of this
project. The goal of the repository is to support us in doing research and build custom GNNs for predicting the outcome
of scientific simulators.

Oh look, number 42, must mean something...
![42.png](figures/42.png)

As it can be seen from the above screenshot, the API was successfully deployed on the Google Cloud which shows that we
could have added model inference to it, if it had made sense for our purpose.

### Question 24

> **Did you manage to deploy your API, either in locally or cloud? If not, describe why. If yes, describe how and**
> **preferably how you invoke your deployed service?**
>
> Recommended answer length: 100-200 words.
>
> Example:
> *For deployment we wrapped our model into application using ... . We first tried locally serving the model, which*
> *worked. Afterwards we deployed it in the cloud, using ... . To invoke the service an user would call*
> *`curl -X POST -F "file=@file.json"<weburl>`*
>
> Answer:

As explained on Question 23, we did indeed manage to expose a simple API on the Cloud, also locally, but did not develop a
more complex API that would expose our model or be able to do model inference. The reason is that the use case of this
project is for experimentation on metamodelling of scientific simulators and for that reason, there's no point in
deploying the models. The API was deployed on Cloud Run and could be invoked by calling the URL of the API. The API
itself is a simple API that returns a JSON response with a message "Hello, World!" or an integer that is requested,
similar to the API developed during the class. If we would have extended the API to expose the model, we would have
needed to add a POST method that would take in the input data and return the prediction of the model, for example.

### Question 25

> **Did you perform any unit testing and load testing of your API? If yes, explain how you did it and what results for**
> **the load testing did you get. If not, explain how you would do it.**
>
> Recommended answer length: 100-200 words.
>
> Example:
> *For unit testing we used ... and for load testing we used ... . The results of the load testing showed that ...*
> *before the service crashed.*
>
> Answer:

Based on answers 23 and 24, there was no point in performing load test on the API. A load test would have been done by
using a tool like Locust to simulate a large number of users accessing the API at the same time. The goal of the load
test would be to see how the API behaves under heavy load and to identify potential bottlenecks. The results of the load
test would show how many requests the API can handle before it crashes and how the response time changes.
Since our API is a simple API that returns a JSON response, we did not perform this step.

### Question 26

> **Did you manage to implement monitoring of your deployed model? If yes, explain how it works. If not, explain how**
> **monitoring would help the longevity of your application.**
>
> Recommended answer length: 100-200 words.
>
> Example:
> *We did not manage to implement monitoring. We would like to have monitoring implemented such that over time we could*
> *measure ... and ... that would inform us about this ... behaviour of our application.*
>
> Answer:

Based on answers 23 and 24, there was no point in performing monitoring on the deployed model. Monitoring would have
been done by using a tool like Prometheus to collect metrics from the API and Grafana to visualize the metrics. The goal
of monitoring would be to track the performance of the API over time and to identify potential issues before they become
critical. The metrics that would be collected could include the response time of the API, the number of requests it
receives, and the error rate. Additionally, data drift detection could be implemented to monitor the performance of the
model over time and to identify when the model needs to be retrained.

## Overall discussion of project

> In the following section we would like you to think about the general structure of your project.

### Question 27

> **How many credits did you end up using during the project and what service was most expensive? In general what do**
> **you think about working in the cloud?**
>
> Recommended answer length: 100-200 words.
>
> Example:
> *Group member 1 used ..., Group member 2 used ..., in total ... credits was spend during development. The service*
> *costing the most was ... due to ... . Working in the cloud was ...*
>
> Answer:

In total our total cost was $4.14. ![Cost breakdown](figures/cost.png). The most expensive was Compute because storage
is cheap, so Artifact and Cloud Storage will most of the times be reduced, and then we mostly used Compute Engine since
we only started using VertexAI by the end of the project. It's very good in a production environment, but for
development, it can be expensive and over-engineered. If we had used a machine with a GPU, the cost would have been
higher. The cost of the project was very low, but the cost of the cloud can be very high if not managed properly.

### Question 28

> **Did you implement anything extra in your project that is not covered by other questions? Maybe you implemented**
> **a frontend for your API, use extra version control features, a drift detection service, a kubernetes cluster etc.**
> **If yes, explain what you did and why.**
>
> Recommended answer length: 0-200 words.
>
> Example:
> *We implemented a frontend for our API. We did this because we wanted to show the user ... . The frontend was*
> *implemented using ...*
>
> Answer:

No.

### Question 29

> **Include a figure that describes the overall architecture of your system and what services that you make use of.**
> **You can take inspiration from [this figure](figures/overview.png). Additionally, in your own words, explain the**
> **overall steps in figure.**
>
> Recommended answer length: 200-400 words
>
> Example:
>
> *The starting point of the diagram is our local setup, where we integrated ... and ... and ... into our code.*
> *Whenever we commit code and push to GitHub, it auto triggers ... and ... . From there the diagram shows ...*
>
> Answer:

In the figure below the overall architecture of the repository is outlined:
![Repository overview](figures/ml_ops_overview.png)
<<<<<<< HEAD

As it can be seen on the figure, the control and integrity of the repository is managed using github actions and code
reviews. The code can be run both to train a model and to evaulate a model. This is achieved using docker images and
containers that can be build and run in either Google Cloud or on the local desktop. The training image is linked to
wandb where all experiements are logged. The evaulate script is also linked to wandb where a run_id must be provided in
the config file and then the evaulate image can be build and executed.
The image is built and pushed to the Artifact Registry and then run on a Compute Engine or Vertex AI. The data is stored
in the Cloud Storage and the secrets are stored in the Secret Manager. The API is deployed on Cloud Run, even though it's
only a simple API that is not exposing anything related to the model since the purpose of the repository does not require
this. Github Actions is used to ensure that the code is always in a working state and that the code is always formatted
properly.

=======

As it can be seen on the figure, the control and integrity of the repository is managed using github actions and code
reviews. The code can be run both to train a model and to evaulate a model. This is achieved using docker images and
containers that can be build and run in either Google Cloud or on the local desktop. The training image is linked to
wandb where all experiements are logged. The evaulate script is also linked to wandb where a run_id must be provided in
the config file and then the evaulate image can be build and executed.
>>>>>>> 7efe16be

### Question 30

> **Discuss the overall struggles of the project. Where did you spend most time and what did you do to overcome these**
> **challenges?**
>
> Recommended answer length: 200-400 words.
>
> Example:
> *The biggest challenges in the project was using ... tool to do ... . The reason for this was ...*
>
> Answer:

The biggest struggles were defnitely making the project work in the cloud. Having a connection directly on runtime to
wandb via a wandb_api_key, that is provided through secret manager, injected in VertexAI and used when running the
docker image that exists on the Artifact Registry.

### Question 31

> **State the individual contributions of each team member. This is required information from DTU, because we need to**
> **make sure all members contributed actively to the project**
>
> Recommended answer length: 50-200 words.
>
> Example:
> *Student sXXXXXX was in charge of developing of setting up the initial cookie cutter project and developing of the*
> *docker containers for training our applications.*
> *Student sXXXXXX was in charge of training our models in the cloud and deploying them afterwards.*
> *All members contributed to code by...*
>
> Answer:

Oskar s155827 was in charge of setting up the initial cookie cutter project, developing the project idea and setting up
wandb sweep.

Francisco s250106 was responsible for developing the docker images for training our models in the cloud.

Both members contributed with Typer, Hydra, logging, and testing. Both member were responsible for the maintenance of
the github repository as well as github Actions. Both members contributed to the code, the README.md file, the report
and the presentation.<|MERGE_RESOLUTION|>--- conflicted
+++ resolved
@@ -324,15 +324,9 @@
 >
 > Answer:
 
-<<<<<<< HEAD
 While we have not employed DVC specifically for data version control, we do maintain versioned models via Docker images in a cloud-based Artifact Registry. Each time we update our models, a new Docker image is pushed, effectively capturing and preserving the state of the code, dependencies, and any embedded data artifacts used by the model at that point in time. This approach ensures that we can easily roll back to previous versions of our models if needed and keeps our production deployments consistent.
 
 Still, a tool like DVC could be beneficial in scenarios where large datasets themselves need explicit versioning and collaborative workflows. For example, if you need to track incremental changes to a massive dataset in a structured manner or experiment with multiple data subsets for training and evaluation, DVC would allow you to manage data revisions alongside code changes in Git. This can be especially helpful when working in larger teams or when reproducibility is a high priority.
-
-=======
---- question 10 fill here --- Francisco, leaving this blank until we decide. Please fill out if you have something to
-say here.
->>>>>>> 7efe16be
 
 ### Question 11
 
@@ -744,7 +738,6 @@
 
 In the figure below the overall architecture of the repository is outlined:
 ![Repository overview](figures/ml_ops_overview.png)
-<<<<<<< HEAD
 
 As it can be seen on the figure, the control and integrity of the repository is managed using github actions and code
 reviews. The code can be run both to train a model and to evaulate a model. This is achieved using docker images and
@@ -757,15 +750,6 @@
 this. Github Actions is used to ensure that the code is always in a working state and that the code is always formatted
 properly.
 
-=======
-
-As it can be seen on the figure, the control and integrity of the repository is managed using github actions and code
-reviews. The code can be run both to train a model and to evaulate a model. This is achieved using docker images and
-containers that can be build and run in either Google Cloud or on the local desktop. The training image is linked to
-wandb where all experiements are logged. The evaulate script is also linked to wandb where a run_id must be provided in
-the config file and then the evaulate image can be build and executed.
->>>>>>> 7efe16be
-
 ### Question 30
 
 > **Discuss the overall struggles of the project. Where did you spend most time and what did you do to overcome these**
