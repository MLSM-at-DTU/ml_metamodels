# Exam template for 02476 Machine Learning Operations

This is the report template for the exam. Please only remove the text formatted as with three dashes in front and behind
like:

```--- question 1 fill here ---```

Where you instead should add your answers. Any other changes may have unwanted consequences when your report is
auto-generated at the end of the course. For questions where you are asked to include images, start by adding the image
to the `figures` subfolder (please only use `.png`, `.jpg` or `.jpeg`) and then add the following code in your answer:

```markdown
![my_image](figures/<image>.<extension>)
```

In addition to this markdown file, we also provide the `report.py` script that provides two utility functions:

Running:

```bash
python report.py html
```

Will generate a `.html` page of your report. After the deadline for answering this template, we will auto-scrape
everything in this `reports` folder and then use this utility to generate a `.html` page that will be your serve
as your final hand-in.

Running

```bash
python report.py check
```

Will check your answers in this template against the constraints listed for each question e.g. is your answer too
short, too long, or have you included an image when asked. For both functions to work you mustn't rename anything.
The script has two dependencies that can be installed with

```bash
pip install typer markdown
```

## Overall project checklist

The checklist is *exhaustive* which means that it includes everything that you could do on the project included in the
curriculum in this course. Therefore, we do not expect at all that you have checked all boxes at the end of the project.
The parenthesis at the end indicates what module the bullet point is related to. Please be honest in your answers, we
will check the repositories and the code to verify your answers.

### Week 1

* [x] Create a git repository (M5)
* [x] Make sure that all team members have write access to the GitHub repository (M5)
* [x] Create a dedicated environment for you project to keep track of your packages (M2)
* [x] Create the initial file structure using cookiecutter with an appropriate template (M6)
* [x] Fill out the `data.py` file such that it downloads whatever data you need and preprocesses it (if necessary) (M6)
* [x] Add a model to `model.py` and a training procedure to `train.py` and get that running (M6)
* [x] Remember to fill out the `requirements.txt` and `requirements_dev.txt` file with whatever dependencies that you
    are using (M2+M6)
* [x] Remember to comply with good coding practices (`pep8`) while doing the project (M7)
* [x] Do a bit of code typing and remember to document essential parts of your code (M7)
* [ ] Setup version control for your data or part of your data (M8)
* [x] Add command line interfaces and project commands to your code where it makes sense (M9)
* [x] Construct one or multiple docker files for your code (M10)
* [x] Build the docker files locally and make sure they work as intended (M10)
* [x] Write one or multiple configurations files for your experiments (M11)
* [x] Used Hydra to load the configurations and manage your hyperparameters (M11)
* [ ] Use profiling to optimize your code (M12)
* [x] Use logging to log important events in your code (M14)
* [x] Use Weights & Biases to log training progress and other important metrics/artifacts in your code (M14)
* [x] Consider running a hyperparameter optimization sweep (M14)
* [x] Use PyTorch-lightning (if applicable) to reduce the amount of boilerplate in your code (M15)

### Week 2

* [x] Write unit tests related to the data part of your code (M16)
* [x] Write unit tests related to model construction and or model training (M16)
* [x] Calculate the code coverage (M16)
* [x] Get some continuous integration running on the GitHub repository (M17)
* [x] Add caching and multi-os/python/pytorch testing to your continuous integration (M17)
* [x] Add a linting step to your continuous integration (M17)
* [x] Add pre-commit hooks to your version control setup (M18)
* [ ] Add a continues workflow that triggers when data changes (M19)
* [ ] Add a continues workflow that triggers when changes to the model registry is made (M19)
* [ ] Create a data storage in GCP Bucket for your data and link this with your data version control setup (M21)
* [ ] Create a trigger workflow for automatically building your docker images (M21)
* [x] Get your model training in GCP using either the Engine or Vertex AI (M21)
* [ ] Create a FastAPI application that can do inference using your model (M22)
* [ ] Deploy your model in GCP using either Functions or Run as the backend (M23)
* [ ] Write API tests for your application and setup continues integration for these (M24)
* [ ] Load test your application (M24)
* [ ] Create a more specialized ML-deployment API using either ONNX or BentoML, or both (M25)
* [ ] Create a frontend for your API (M26)

### Week 3

* [ ] Check how robust your model is towards data drifting (M27)
* [ ] Deploy to the cloud a drift detection API (M27)
* [ ] Instrument your API with a couple of system metrics (M28)
* [ ] Setup cloud monitoring of your instrumented application (M28)
* [ ] Create one or more alert systems in GCP to alert you if your app is not behaving correctly (M28)
* [ ] If applicable, optimize the performance of your data loading using distributed data loading (M29)
* [ ] If applicable, optimize the performance of your training pipeline by using distributed training (M30)
* [ ] Play around with quantization, compilation and pruning for you trained models to increase inference speed (M31)

### Extra

* [x] Write some documentation for your application (M32)
* [ ] Publish the documentation to GitHub Pages (M32)
* [x] Revisit your initial project description. Did the project turn out as you wanted?
* [x] Create an architectural diagram over your MLOps pipeline
* [x] Make sure all group members have an understanding about all parts of the project
* [x] Uploaded all your code to GitHub

## Group information

### Question 1
> **Enter the group number you signed up on <learn.inside.dtu.dk>**
>
> Answer:

93

### Question 2
> **Enter the study number for each member in the group**
>
> Example:
>
> *sXXXXXX, sXXXXXX, sXXXXXX*
>
> Answer:

fmfsa: s250106, obola: s155827

### Question 3
> **A requirement to the project is that you include a third-party package not covered in the course. What framework**
> **did you choose to work with and did it help you complete the project?**
>
> Recommended answer length: 100-200 words.
>
> Example:
> *We used the third-party framework ... in our project. We used functionality ... and functionality ... from the*
> *package to do ... and ... in our project*.
>
> Answer:

The members of this group are PhD students at DTU specializing in metamodeling of scientific simulators. We utilized the third-party framework PyG, which builds upon the PyTorch library to simplify the design and training of Graph Neural Networks (GNNs). This framework provides a streamlined framework for the development of metamodels for various simulators by providing tools to implement cutting-edge GNN layer types within the PyTorch ecosystem. PyG allowed us to efficiently test our research against state-of-the-art methodologies, enhancing both the robustness and scalability of our metamodeling efforts. Our dataset consists of a list of PyG objects (i.e., PyG Graphs) that plays nicely together with ML model pipeline. The PyG framework is essential for doing research in a fast changing environment as machine learning as it reduces the time spent on coding significantly.

## Coding environment

> In the following section we are interested in learning more about you local development environment. This includes
> how you managed dependencies, the structure of your code and how you managed code quality.

### Question 4

> **Explain how you managed dependencies in your project? Explain the process a new team member would have to go**
> **through to get an exact copy of your environment.**
>
> Recommended answer length: 100-200 words
>
> Example:
> *We used ... for managing our dependencies. The list of dependencies was auto-generated using ... . To get a*
> *complete copy of our development environment, one would have to run the following commands*
>
> Answer:

We used Conda to manage our dependencies in the project, creating a dedicated Conda environment to ensure consistency and reproducibility. The list of dependencies was auto-generated using pipreqs, which ensures that only the packages explicitly used in the code are included in the requirements.txt file. A new team member can recreate the exact environment by following these steps:

1. Run `conda env create -f environment.yml` to create the environment
2. Activate the environment using `conda activate ml_ops`
3. Install the project dependencies locally with `pip install -e .`

These steps ensure that the environment mirrors the original setup, allowing seamless collaboration and project execution.

On a local computer it is great to have conda to control several virtual environments on the same machine. However, the dependencies can also be installed using only pip and the `requirements.txt` file (this is for example how the VMs on docker are configured). The file `requirements_dev.txt` contains the packages that are needed for further development of the repository (in our case the two files are identical).

### Question 5

> **We expect that you initialized your project using the cookiecutter template. Explain the overall structure of your**
> **code. What did you fill out? Did you deviate from the template in some way?**
>
> Recommended answer length: 100-200 words
>
> Example:
> *From the cookiecutter template we have filled out the ... , ... and ... folder. We have removed the ... folder*
> *because we did not use any ... in our project. We have added an ... folder that contains ... for running our*
> *experiments.*
>
> Answer:

The cookiecutter template was used as the baseline structure for our project. We stayed very close to the template but deviated slightly in the src folder where the model.py script is now taking encoding methods, GNN layers, and decoding methods from three new scripts with PyTorch classes. The idea is that these scripts can house customized modules developed during the PhD to improve the prediction error of the metamodels. We removed the `visualize.py` script since full integration with W&B provides sufficient visualizations. Additionally, the `api.py` script was deleted as the cloud configuration files were sufficient for setting up Google Cloud.

### Question 6

> **Did you implement any rules for code quality and format? What about typing and documentation? Additionally,**
> **explain with your own words why these concepts matters in larger projects.**
>
> Recommended answer length: 100-200 words.
>
> Example:
> *We used ... for linting and ... for formatting. We also used ... for typing and ... for documentation. These*
> *concepts are important in larger projects because ... . For example, typing ...*
>
> Answer:

We used typing throughout the code to ensure better readability, have better documentation, and make debugging easier. Typing is a great tool to ensure that the reader of a function can see what type of argument the function expects (e.g., an argument `x` in a `torch.module` class is expected to be a `torch.tensor` which could then be written as `x: torch.tensor` in the definition of the function).

We also implemented ruff as a pre_commit action to ensure that the code was always formatted properly. This helped us removing whitespace after a finished line of code and generally identifying undesirable formatting patterns. Using Ruff as a pre-commit action to ensure that any code merged with the main branch adhered to proper formatting and quality standards.

At last, we tried to document our code with inline comments using `#` and with doc-strings using `'''`. This is good practice and also supports efficient collaboration when building on each others code.

These measures are important in larger projects as it makes it easier for team members to maintain each others code and prevent bugs.

## Version control

> In the following section we are interested in how version control was used in your project during development to
> corporate and increase the quality of your code.

### Question 7

> **How many tests did you implement and what are they testing in your code?**
>
> Recommended answer length: 50-100 words.
>
> Example:
> *In total we have implemented X tests. Primarily we are testing ... and ... as these the most critical parts of our*
> *application but also ... .*
>
> Answer:

<<<<<<< HEAD
In total we have implemented 14 tests. We are testing the `data.py` script, the `model.py` script and the `train.py` script. These scripts are the most critical scripts in our pipeline and have calls to several other scripts (e.g., the `model.py` imports classes from `gnn_layers.py`).

* The `test_data.py` checks whether the data is available and has been formatted correctly (e.g., the existence of the data and the shape of x features and edge features).
* The `test_model.py` checks whether the shapes of the encoder, gnn_layer, and decoder works and also puts these three elements together into a transformer.
=======
In total we have implemented 14 tests. We are testing the `data.py` script, the `model.py` script and the `train.py` script. These scripts are the most critical scripts in our pipeline and have calls to several other scripts (e.g., the `model.py` imports classes from `gnn_layers.py`, `gnn_decoders.py`, and `node_embeddings.py`).

* The `test_data.py` checks whether the data is available and has been formatted correctly (e.g., the existence of the data and the shape of x features and edge features).
* The `test_model.py` checks whether the shapes of the encoder, gnn_layer, and decoder works and also puts these three elements together into a transformer to check that the shapes works here as well.
>>>>>>> d413cf9b
* The `train_model.py` checks is the `TrainModel` instance can be initialized with a given example of a configuration file.

### Question 8

> **What is the total code coverage (in percentage) of your code? If your code had a code coverage of 100% (or close**
> **to), would you still trust it to be error free? Explain you reasoning.**
>
> Recommended answer length: 100-200 words.
>
> Example:
> *The total code coverage of code is X%, which includes all our source code. We are far from 100% coverage of our **
> *code and even if we were then...*
>
> Answer:

The test coverage is around 42% of the code which is in the lower end (and quite far from 100%). However, the most critical parts are covered (including testing the GCN and all elements used to build it, and the `TrainModel` class which is by far the largest and most important class in the code). In addition, even if code coverage were close to 100%, it would not guarantee the absence of errors. Comprehensive tests can ensure critical functionality but cannot account for all edge cases or potential unforeseen issues, making it essential to complement testing with other validation practices (as code review in Github).

### Question 9

> **Did you workflow include using branches and pull requests? If yes, explain how. If not, explain how branches and**
> **pull request can help improve version control.**
>
> Recommended answer length: 100-200 words.
>
> Example:
> *We made use of both branches and PRs in our project. In our group, each member had an branch that they worked on in*
> *addition to the main branch. To merge code we ...*
>
> Answer:

As a group, we consistently used branches and pull requests (PRs) in our workflow. All new work was developed on separate branches, and several automations and requirements had to be satisfied before merging into the main branch. This approach ensured proper version control, facilitated peer review, and minimized the risk of introducing bugs into the main codebase. 

In order to merge code, all tests had to pass on both ubuntu and macos, the pre-commit had to be passed, and another member of the group needed to review all code changes and approve them. When approved the student that had submitted the PR would then merge into main. 

If there was conflicts the submitter of the PR would have to resolve these before a code review. Other student / colleagues would then be there to support if it was needed. 

### Question 10

> **Did you use DVC for managing data in your project? If yes, then how did it improve your project to have version**
> **control of your data. If no, explain a case where it would be beneficial to have version control of your data.**
>
> Recommended answer length: 100-200 words.
>
> Example:
> *We did make use of DVC in the following way: ... . In the end it helped us in ... for controlling ... part of our*
> *pipeline*
>
> Answer:

--- question 10 fill here --- Francisco, leaving this blank until we decide. Please fill out if you have something to say here.

### Question 11

> **Discuss you continuous integration setup. What kind of continuous integration are you running (unittesting,**
> **linting, etc.)? Do you test multiple operating systems, Python  version etc. Do you make use of caching? Feel free**
> **to insert a link to one of your GitHub actions workflow.**
>
> Recommended answer length: 200-300 words.
>
> Example:
> *We have organized our continuous integration into 3 separate files: one for doing ..., one for running ... testing*
> *and one for running ... . In particular for our ..., we used ... .An example of a triggered workflow can be seen*
> *here: <weblink>*
>
> Answer:

We set up continuous integration with several GitHub automations. This included configuring the environment on GitHub and running our tests on both ubuntu and macOS. Additionally, we implemented a pre-commit automation that ran Ruff to check code quality and formatted the code automatically, ensuring consistency and reducing potential errors. 

## Running code and tracking experiments

> In the following section we are interested in learning more about the experimental setup for running your code and
> especially the reproducibility of your experiments.

### Question 12

> **How did you configure experiments? Did you make use of config files? Explain with coding examples of how you would**
> **run a experiment.**
>
> Recommended answer length: 50-100 words.
>
> Example:
> *We used a simple argparser, that worked in the following way: Python  my_script.py --lr 1e-3 --batch_size 25*
>
> Answer:

The core of our ML pipeline revolves around conducting scientific experiments on the metamodeling of simulators. To streamline this process, we extensively used Hydra for configuration management.

The Hydra configuration setup consisted of a base configuration file (`hydra_config.yaml`) that linked to five subfolders containing configuration files for `data`, `inference`, `model`, `train`, and `wandb`. These subfolders allowed us to easily modify parameters and create templates specific to different models. For example, certain model types requiring unique parameters could have their settings specified in dedicated .yaml files. Furthermore, the Hydra setup was integrated with W&B sweeps, enabling seamless formatting of configuration files into W&B sweep dictionaries when parameters were provided as lists. This integration allowed us to efficiently set up and execute hyperparameter sweeps.

### Question 13

> **Reproducibility of experiments are important. Related to the last question, how did you secure that no information**
> **is lost when running experiments and that your experiments are reproducible?**
>
> Recommended answer length: 100-200 words.
>
> Example:
> *We made use of config files. Whenever an experiment is run the following happens: ... . To reproduce an experiment*
> *one would have to do ...*
>
> Answer:

To ensure reproducibility of experiments, we relied on configuration files and set a random seed within the configuration. By using the same configuration setup, any experiment could be replicated with identical results.

W&B further facilitated reproducibility by storing configuration details in the `hydra_config.yaml`, which was linked to the Hydra-generated configuration file. Additionally, model weights were stored as artifacts in W&B and could be retrieved using the evaluate.py script. By specifying the path to a particular run_id in the inference configuration file, prediction results could be reproduced without retraining the model.

### Question 14

> **Upload 1 to 3 screenshots that show the experiments that you have done in W&B (or another experiment tracking**
> **service of your choice). This may include loss graphs, logged images, hyperparameter sweeps etc. You can take**
> **inspiration from [this figure](figures/wandb.png). Explain what metrics you are tracking and why they are**
> **important.**
>
> Recommended answer length: 200-300 words + 1 to 3 screenshots.
>
> Example:
> *As seen in the first image when have tracked ... and ... which both inform us about ... in our experiments.*
> *As seen in the second image we are also tracking ... and ...*
>
> Answer:

One of the cornerstones of this repository is the integration of Hydra and W&B.

As shown in the first image, the W&B interface allows for easy inspection of training curves and comparison of different models:

[Wandb runs](figures/wandb_runs.png)

The second image demonstrates the successful setup of W&B sweeps, enabling efficient hyperparameter searches. This tool helps identify parameters with the most significant impact on validation error, ultimately optimizing the model for minimizing loss:

[Wandb sweep](figures/wandb_sweeps.png)

### Question 15

> **Docker is an important tool for creating containerized applications. Explain how you used docker in your**
> **experiments/project? Include how you would run your docker images and include a link to one of your docker files.**
>
> Recommended answer length: 100-200 words.
>
> Example:
> *For our project we developed several images: one for training, inference and deployment. For example to run the*
> *training docker image: `docker run trainer:latest lr=1e-3 batch_size=64`. Link to docker file: <weblink>*
>
> Answer:

Docker was used to create containerized applications for this project. We developed two Docker files, both of which can be built locally or on Google Cloud.

The training image can be built locally using the following command:

```docker build -f dockerfiles/train.dockerfile . -t train:latest```

This image relies on locally available configuration files, which are copied into the container.

The evaluation image can be built with the command:

```docker build -f dockerfiles/evaluate.dockerfile . -t evaluate:latest```

This image also depends on configuration files and a specific run_id from W&B, which is used to download model weights for evaluation.

Currently, the setup builds an image for a specific configuration, a limitation that could be addressed by providing configuration files as input to the container when running the image.

### Question 16

> **When running into bugs while trying to run your experiments, how did you perform debugging? Additionally, did you**
> **try to profile your code or do you think it is already perfect?**
>
> Recommended answer length: 100-200 words.
>
> Example:
> *Debugging method was dependent on group member. Some just used ... and others used ... . We did a single profiling*
> *run of our main code at some point that showed ...*
>
> Answer:

Debugging methods varied among group members:

* Oskar used VS Code and its built-in debugging tools.
* Francisco used PyCharm and its integrated debugging features.

These tools facilitated efficient identification and resolution of issues during experimentation. While we did not explicitly profile the code, we believe the setup is efficient, though there is always room for improvement.

## Working in the cloud

> In the following section we would like to know more about your experience when developing in the cloud.

### Question 17

> **List all the GCP services that you made use of in your project and shortly explain what each service does?**
>
> Recommended answer length: 50-200 words.
>
> Example:
> *We used the following two services: Engine and Bucket. Engine is used for... and Bucket is used for...*
>
> Answer:

We used:
- IAM to manage access to our project. This service is used to control who/which service accounts can do what in the project.
- Artifact Registry to store our docker images. This service is used to store and manage docker images.
- Cloud Build to build our docker images. This service is used to build and push docker images.
- Compute Engine to run our docker images. This service is used to run virtual machines in the cloud.
- Cloud Storage to store our data. This service is used to store and manage data in the cloud.
- Vertex AI to train our models. This service is used to train machine learning models in the cloud.
- Secret Manager to store our secrets. This service is used to store and manage secrets in the cloud like WANDB_API_KEY.
- Cloud Run to showcase that we can setup a simple API, but no usecase for use so we did not extend this.

### Question 18

> **The backbone of GCP is the Compute engine. Explained how you made use of this service and what type of VMs**
> **you used?**
>
> Recommended answer length: 100-200 words.
>
> Example:
> *We used the compute engine to run our ... . We used instances with the following hardware: ... and we started the*
> *using a custom container: ...*
>
> Answer:

We used Compute engine to run our docker images. We used instances with the following hardware: n1-standard-1. We created a VM instance called playground1 on Zone: europe-west1-b and then can connect to it via ssh. 

### Question 19

> **Insert 1-2 images of your GCP bucket, such that we can see what data you have stored in it.**
> **You can take inspiration from [this figure](figures/bucket.png).**
>
> Answer:

[General cloud storage](figures/cloud_storage1.png)
[Raw and processed data](figures/cloud_storage2.png)

### Question 20

> **Upload 1-2 images of your GCP artifact registry, such that we can see the different docker images that you have**
> **stored. You can take inspiration from [this figure](figures/registry.png).**
>
> Answer:

[Artifact Registry](figures/artifact_registry.png)

### Question 21

> **Upload 1-2 images of your GCP cloud build history, so we can see the history of the images that have been build in**
> **your project. You can take inspiration from [this figure](figures/build.png).**
>
> Answer:

[Cloud Build](figures/cloud_build.png)

### Question 22

> **Did you manage to train your model in the cloud using either the Engine or Vertex AI? If yes, explain how you did**
> **it. If not, describe why.**
>
> Recommended answer length: 100-200 words.
>
> Example:
> *We managed to train our model in the cloud using the Engine. We did this by ... . The reason we choose the Engine*
> *was because ...*
>
> Answer:

We managed to train our model in the cloud using Vertex AI. We did this by creating a custom job and then selecting the docker image we wanted to run that is on the artifact registry. We then selected the machine type and the number of nodes we wanted to use. The reason we choose Vertex AI was because it is a managed service that makes it easy to train machine learning models in the cloud. Additionally we inject WANDB_API_KEY on RUNTIME from GCP Secret Manager to log the training process to Weights & Biases and to be able to do sweeps.
We also managed to do all of this using Compute Engine by running our docker images on a virtual machine, playground1.
Both ways of training are described on the README.md file.

## Deployment

### Question 23

> **Did you manage to write an API for your model? If yes, explain how you did it and if you did anything special. If**
> **not, explain how you would do it.**
>
> Recommended answer length: 100-200 words.
>
> Example:
> *We did manage to write an API for our model. We used FastAPI to do this. We did this by ... . We also added ...*
> *to the API to make it more ...*
>
> Answer:

We managed to write a Simple API and managed to deploy it on Cloud Run and used FastAPI to do this.
[Fast API](figures/fast_api.png)

We did not extend the API to expose our model and be able to do inference since this adds nothing to the intent of this project. The goal of the repository is to support us in doing research and build custom GNNs for predicting the outcome of scientific simulators. 

Oh look, number 42, must mean something...
[42.png](figures/42.png)

As it can be seen from the above screenshot, the API was successfully deployed on the Google Cloud which shows that we could have added model inference to it, if it had made sense for our purpose.

### Question 24

> **Did you manage to deploy your API, either in locally or cloud? If not, describe why. If yes, describe how and**
> **preferably how you invoke your deployed service?**
>
> Recommended answer length: 100-200 words.
>
> Example:
> *For deployment we wrapped our model into application using ... . We first tried locally serving the model, which*
> *worked. Afterwards we deployed it in the cloud, using ... . To invoke the service an user would call*
> *`curl -X POST -F "file=@file.json"<weburl>`*
>
> Answer:

As explained on Question 23, we did indeed manage to expose a simple API on cloud, also locally, but did not develop a more complex API that would expose our model or be able to do model inference. The reason is that the use case of this project is for experimentation on metamodelling of scientific simulators and for that reason, there's no point in deploying the models.

### Question 25

> **Did you perform any unit testing and load testing of your API? If yes, explain how you did it and what results for**
> **the load testing did you get. If not, explain how you would do it.**
>
> Recommended answer length: 100-200 words.
>
> Example:
> *For unit testing we used ... and for load testing we used ... . The results of the load testing showed that ...*
> *before the service crashed.*
>
> Answer:

Based on answers 23 and 24, there was no point in performing load test on the API.

### Question 26

> **Did you manage to implement monitoring of your deployed model? If yes, explain how it works. If not, explain how**
> **monitoring would help the longevity of your application.**
>
> Recommended answer length: 100-200 words.
>
> Example:
> *We did not manage to implement monitoring. We would like to have monitoring implemented such that over time we could*
> *measure ... and ... that would inform us about this ... behaviour of our application.*
>
> Answer:

Based on answers 23 and 24, there was no point in performing monitoring on the deployed model.

## Overall discussion of project

> In the following section we would like you to think about the general structure of your project.

### Question 27

> **How many credits did you end up using during the project and what service was most expensive? In general what do**
> **you think about working in the cloud?**
>
> Recommended answer length: 100-200 words.
>
> Example:
> *Group member 1 used ..., Group member 2 used ..., in total ... credits was spend during development. The service*
> *costing the most was ... due to ... . Working in the cloud was ...*
>
> Answer:

In total our total cost was $4.14. [Cost breakdown](figures/cost.png). The most expensive was Compute because storage is cheap, so Artifact and Cloud Storage will most of the times be reduced, and then we mostly used Compute Engine since we only started using VertexAI by the end of the project. It's very good in a production environment, but for development, it can be expensive and over-engineered.

### Question 28

> **Did you implement anything extra in your project that is not covered by other questions? Maybe you implemented**
> **a frontend for your API, use extra version control features, a drift detection service, a kubernetes cluster etc.**
> **If yes, explain what you did and why.**
>
> Recommended answer length: 0-200 words.
>
> Example:
> *We implemented a frontend for our API. We did this because we wanted to show the user ... . The frontend was*
> *implemented using ...*
>
> Answer:

No.

### Question 29

> **Include a figure that describes the overall architecture of your system and what services that you make use of.**
> **You can take inspiration from [this figure](figures/overview.png). Additionally, in your own words, explain the**
> **overall steps in figure.**
>
> Recommended answer length: 200-400 words
>
> Example:
>
> *The starting point of the diagram is our local setup, where we integrated ... and ... and ... into our code.*
> *Whenever we commit code and push to GitHub, it auto triggers ... and ... . From there the diagram shows ...*
>
> Answer:

In the figure below the overall architecture of the repository is outlined:
[Repository overview](figures/ml_ops_overview.png)

As it can be seen on the figure, the control and integrity of the repository is managed using github actions and code reviews. The code can be run both to train a model and to evaulate a model. This is achieved using docker images and containers that can be build and run in either Google Cloud or on the local desktop. The training image is linked to wandb where all experiements are logged. The evaulate script is also linked to wandb where a run_id must be provided in the config file and then the evaulate image can be build and executed.

### Question 30

> **Discuss the overall struggles of the project. Where did you spend most time and what did you do to overcome these**
> **challenges?**
>
> Recommended answer length: 200-400 words.
>
> Example:
> *The biggest challenges in the project was using ... tool to do ... . The reason for this was ...*
>
> Answer:

The biggest struggles were defnitely making the project work in the cloud. Having a connection directly on runtime to wandb via a wandb_api_key, that is provided through secret manager, injected in VertexAI and used when running the docker image that exists on the Artifact Registry.

### Question 31

> **State the individual contributions of each team member. This is required information from DTU, because we need to**
> **make sure all members contributed actively to the project**
>
> Recommended answer length: 50-200 words.
>
> Example:
> *Student sXXXXXX was in charge of developing of setting up the initial cookie cutter project and developing of the*
> *docker containers for training our applications.*
> *Student sXXXXXX was in charge of training our models in the cloud and deploying them afterwards.*
> *All members contributed to code by...*
>
> Answer:

Oskar s155827 was in charge of setting up the initial cookie cutter project, developing the project idea and setting up wandb sweep.

Francisco s250106 was responsible for developing the docker images for training our models in the cloud.

Both members contributed with Typer, Hydra, logging, and testing. Both member were responsible for the maintenance of the github repository as well as github Actions. Both members contributed to the code, the README.md file, the report and the presentation.<|MERGE_RESOLUTION|>--- conflicted
+++ resolved
@@ -227,17 +227,10 @@
 >
 > Answer:
 
-<<<<<<< HEAD
 In total we have implemented 14 tests. We are testing the `data.py` script, the `model.py` script and the `train.py` script. These scripts are the most critical scripts in our pipeline and have calls to several other scripts (e.g., the `model.py` imports classes from `gnn_layers.py`).
 
 * The `test_data.py` checks whether the data is available and has been formatted correctly (e.g., the existence of the data and the shape of x features and edge features).
 * The `test_model.py` checks whether the shapes of the encoder, gnn_layer, and decoder works and also puts these three elements together into a transformer.
-=======
-In total we have implemented 14 tests. We are testing the `data.py` script, the `model.py` script and the `train.py` script. These scripts are the most critical scripts in our pipeline and have calls to several other scripts (e.g., the `model.py` imports classes from `gnn_layers.py`, `gnn_decoders.py`, and `node_embeddings.py`).
-
-* The `test_data.py` checks whether the data is available and has been formatted correctly (e.g., the existence of the data and the shape of x features and edge features).
-* The `test_model.py` checks whether the shapes of the encoder, gnn_layer, and decoder works and also puts these three elements together into a transformer to check that the shapes works here as well.
->>>>>>> d413cf9b
 * The `train_model.py` checks is the `TrainModel` instance can be initialized with a given example of a configuration file.
 
 ### Question 8
