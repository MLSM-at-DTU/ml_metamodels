--- conflicted
+++ resolved
@@ -143,11 +143,7 @@
 >
 > Answer:
 
-<<<<<<< HEAD
-The members of this group are PhD students at DTU specializing in metamodeling of scientific simulators. We utilized the third-party framework PyG, which builds upon the PyTorch library to simplify the design and training of Graph Neural Networks (GNNs). This framework provides a streamlined framework for the development of metamodels for various simulators by providing tools to implement cutting-edge GNN layer types within the PyTorch ecosystem. PyG allowed us to efficiently test our research against state-of-the-art methodologies, enhancing both the robustness and scalability of our metamodeling efforts.
-=======
-The members of this group are PhDs at DTU in metamodelling of scientific simulators. We used the thrid-party framework PyG which utilizes the Pytorch library and makes it easy to write and train Graph Neural Networks and hence help us building metamodels of different simulators. The package enables us to easily implement the latest GNN layer-types in a pytorch framework and test our research against these. Our dataset consists of a list of PyG objects (i.e., PyG Graphs) that plays nicely together with ML model pipeline. The PyG framework is essential for doing research in a fast changing environment as machine learning as it reduces the time spent on coding significantly. 
->>>>>>> 9e223af9
+The members of this group are PhD students at DTU specializing in metamodeling of scientific simulators. We utilized the third-party framework PyG, which builds upon the PyTorch library to simplify the design and training of Graph Neural Networks (GNNs). This framework provides a streamlined framework for the development of metamodels for various simulators by providing tools to implement cutting-edge GNN layer types within the PyTorch ecosystem. PyG allowed us to efficiently test our research against state-of-the-art methodologies, enhancing both the robustness and scalability of our metamodeling efforts. Our dataset consists of a list of PyG objects (i.e., PyG Graphs) that plays nicely together with ML model pipeline. The PyG framework is essential for doing research in a fast changing environment as machine learning as it reduces the time spent on coding significantly. 
 
 ## Coding environment
 
@@ -169,19 +165,13 @@
 
 We used Conda to manage our dependencies in the project, creating a dedicated Conda environment to ensure consistency and reproducibility. The list of dependencies was auto-generated using pipreqs, which ensures that only the packages explicitly used in the code are included in the requirements.txt file. A new team member can recreate the exact environment by following these steps:
 
-<<<<<<< HEAD
 1. Run `conda env create -f environment.yml` to create the environment
 2. Activate the environment using `conda activate ml_ops`
 3. Install the project dependencies locally with `pip install -e .`
 
 These steps ensure that the environment mirrors the original setup, allowing seamless collaboration and project execution.
-=======
-1. `conda env create -f environment.yml`
-2. `conda activate ml_ops`
-3. `pip install -e .`
 
 On a local computer it is great to have conda to control several virtual environments on the same machine. However, the dependencies can also be installed using only pip and the `requirements.txt` file (this is for example how the VMs on docker are configured). The file `requirements_dev.txt` contains the packages that are needed for further development of the repository (in our case the two files are identical).
->>>>>>> 9e223af9
 
 ### Question 5
 
@@ -212,15 +202,13 @@
 >
 > Answer:
 
-<<<<<<< HEAD
-We used typing throughout the code to ensure better readability, documentation, and easier debugging. Additionally, we implemented Ruff as a pre-commit action to ensure that any code merged with the main branch adhered to proper formatting and quality standards. These measures are important in larger projects as it makes it easier for team members to maintain each others code and prevent bugs.
-=======
 We used typing throughout the code to ensure better readability, have better documentation, and make debugging easier. Typing is a great tool to ensure that the reader of a function can see what type of argument the function expects (e.g., an argument `x` in a `torch.module` class is expected to be a `torch.tensor` which could then be written as `x: torch.tensor` in the definition of the function).
 
-We also implemented ruff as a pre_commit action to ensure that the code was always formatted properly. This helped us removing whitespace after a finished line of code and generally identifying undesirable formatting patterns. 
+We also implemented ruff as a pre_commit action to ensure that the code was always formatted properly. This helped us removing whitespace after a finished line of code and generally identifying undesirable formatting patterns. Using Ruff as a pre-commit action to ensure that any code merged with the main branch adhered to proper formatting and quality standards. 
 
 At last, we tried to document our code with inline comments using `#` and with doc-strings using `'''`. This is good practice and also supports efficient collaboration when building on each others code. 
->>>>>>> 9e223af9
+
+These measures are important in larger projects as it makes it easier for team members to maintain each others code and prevent bugs.
 
 ## Version control
 
@@ -239,17 +227,13 @@
 >
 > Answer:
 
-<<<<<<< HEAD
-In total, we implemented 14 tests. These tests focus on the `data.py`, `model.py`, and `train.py` scripts, which are the most critical components of our pipeline. These scripts contain calls to several other scripts (e.g., `model.py` imports classes from `gnn_layers.py`, `gnn_decoders.py`, and `node_embeddings.py`). Our test coverage is approximately 42%, which is on the lower end, but it covers the most critical parts, including testing the GCN and all its components, as well as the `TrainModel` class, the largest and most important class in the code.
-=======
 In total we have implemented 14 tests. We are testing the `data.py` script, the `model.py` script and the `train.py` script. These scripts are the most critical scripts in our pipeline and have calls to several other scripts (e.g., the `model.py` imports classes from `gnn_layers.py`, `gnn_decoders.py`, and `node_embeddings.py`). 
 
 * The `test_data.py` checks whether the data is available and has been formatted correctly (e.g., the existence of the data and the shape of x features and edge features).
 * The `test_model.py` checks whether the shapes of the encoder, gnn_layer, and decoder works and also puts these three elements together into a transformer to check that the shapes works here as well. 
 * The `train_model.py` checks is the `TrainModel` instance can be initialized with a given example of a configuration file.
 
-The test coverage is around 42% of the code which is in the lower end. However, the most critical parts are covered (including testing the GCN and all elements used to build it, and the TrainModel class which is by far the largest and most important class in the code).
->>>>>>> 9e223af9
+The test coverage is around 42% of the code which is in the lower end. However, the most critical parts are covered (including testing the GCN and all elements used to build it, and the `TrainModel` class which is by far the largest and most important class in the code).
 
 ### Question 8
 
@@ -330,15 +314,9 @@
 >
 > Answer:
 
-<<<<<<< HEAD
 The core of our ML pipeline revolves around conducting scientific experiments on the metamodeling of simulators. To streamline this process, we extensively used Hydra for configuration management.
 
 The Hydra configuration setup consisted of a base configuration file (`hydra_config.yaml`) that linked to five subfolders containing configuration files for `data`, `inference`, `model`, `train`, and `wandb`. These subfolders allowed us to easily modify parameters and create templates specific to different models. For example, certain model types requiring unique parameters could have their settings specified in dedicated .yaml files. Furthermore, the Hydra setup was integrated with W&B sweeps, enabling seamless formatting of configuration files into W&B sweep dictionaries when parameters were provided as lists. This integration allowed us to efficiently set up and execute hyperparameter sweeps.
-=======
-The core of our ML pipeline is to do scientific experiments on metamodelling of simulators. Hence, we did extensive work in setting up configuration files with hydra.
-The hydra configuration setup was made with a base configuration file (`hydra_config.yaml` that points to five sub-folders with configuration files (data, inference, model, train, wandb). In these subfolders it is easy to change parameters and have specific templates for different models (e.g., one model type might require specific paramteres that can then be specified for that model type in a specific .yaml file). The hydra setup was linked to the wandb sweep setup such that if you provide parameters as a list (using "-") the configuration file is formatted into a wandb sweep dictionary that sets up a sweep.
->>>>>>> 9e223af9
-
 
 ### Question 13
 
